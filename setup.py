from setuptools import setup

setup(
    name='clipsai',
    version='0.1',
    description='A Python package for clipping video content',
    url='https://github.com/ClipsAI/clip',
    author='ClipsAI',
    author_email='support@clipsai.com',
    license='MIT',
    packages=['clipsai'],
    # we need to go through pyproject.toml and determine what dependencies we need
    install_requires=[
        'numpy',
        'opencv-python',
        'mediapipe',
        'scipy',
        'torch',
        'nltk',
        'python-magic',
        'reportlab',
        'whisperx@git+https://github.com/m-bain/whisperx.git',
        'sentence-transformers',
        'matplotlib',
<<<<<<< HEAD
        'opencv-python',
=======
        'av',
        'cv2',
>>>>>>> 8e5ff9bd
        'pynvml',
        'scenedetect',
        'facenet-pytorch',
        'pyannote.audio',
        'pyannote.core',
    ],
    zip_safe=False
)<|MERGE_RESOLUTION|>--- conflicted
+++ resolved
@@ -22,12 +22,8 @@
         'whisperx@git+https://github.com/m-bain/whisperx.git',
         'sentence-transformers',
         'matplotlib',
-<<<<<<< HEAD
-        'opencv-python',
-=======
         'av',
         'cv2',
->>>>>>> 8e5ff9bd
         'pynvml',
         'scenedetect',
         'facenet-pytorch',
